# Copyright 2016 Google Inc. All Rights Reserved.
#
# Licensed under the Apache License, Version 2.0 (the "License");
# you may not use this file except in compliance with the License.
# You may obtain a copy of the License at
#
#    http://www.apache.org/licenses/LICENSE-2.0
#
# Unless required by applicable law or agreed to in writing, software
# distributed under the License is distributed on an "AS IS" BASIS,
# WITHOUT WARRANTIES OR CONDITIONS OF ANY KIND, either express or implied.
# See the License for the specific language governing permissions and
# limitations under the License.
"""MIDI ops.

Input and output wrappers for converting between MIDI and other formats.
"""

from __future__ import absolute_import
from __future__ import division
from __future__ import print_function

from collections import defaultdict
import sys
import tempfile


# internal imports
import pretty_midi
import six
import tensorflow as tf

from magenta.music import constants
from magenta.protobuf import music_pb2
# pylint: enable=g-import-not-at-top

# Allow pretty_midi to read MIDI files with absurdly high tick rates.
# Useful for reading the MAPS dataset.
# https://github.com/craffel/pretty-midi/issues/112
pretty_midi.pretty_midi.MAX_TICK = 1e10

# The offset used to change the mode of a key from major to minor when
# generating a PrettyMIDI KeySignature.
_PRETTY_MIDI_MAJOR_TO_MINOR_OFFSET = 12


class MIDIConversionError(Exception):
  pass


def midi_to_sequence_proto(midi_data, metadata=None):
  """Convert MIDI file contents to a tensorflow.magenta.NoteSequence proto.

  Converts a MIDI file encoded as a string into a
  tensorflow.magenta.NoteSequence proto. Decoding errors are very common when
  working with large sets of MIDI files, so be sure to handle
  MIDIConversionError exceptions.

  Args:
    midi_data: A string containing the contents of a MIDI file or populated
        pretty_midi.PrettyMIDI object.
    metadata: Metadata describing the MIDI file.

  Returns:
    A tensorflow.magenta.NoteSequence proto.

  Raises:
    MIDIConversionError: An improper MIDI mode was supplied.
  """

  # In practice many MIDI files cannot be decoded with pretty_midi. Catch all
  # errors here and try to log a meaningful message. So many different
  # exceptions are raised in pretty_midi.PrettyMidi that it is cumbersome to
  # catch them all only for the purpose of error logging.
  # pylint: disable=bare-except
  if isinstance(midi_data, pretty_midi.PrettyMIDI):
    midi = midi_data
  else:
    try:
      midi = pretty_midi.PrettyMIDI(six.BytesIO(midi_data))
    except:
      raise MIDIConversionError('Midi decoding error %s: %s' %
                                (sys.exc_info()[0], sys.exc_info()[1]))
  # pylint: enable=bare-except

  sequence = music_pb2.NoteSequence()

  # Populate metadata.
  if metadata is not None:
<<<<<<< HEAD
=======
    sequence.sequence_metadata.title = metadata['title']
    sequence.sequence_metadata.artist = metadata['performer']
    # TODO: include genre
    # sequence.sequence_metadata.genre = metadata['genre']
    sequence.sequence_metadata.composers.extend(str(metadata['composers']))
    sequence.sequence_metadata.sig_numerator = str(metadata['signature_numerator'])
    sequence.sequence_metadata.yob = str(metadata['year_of_birth'])
    sequence.sequence_metadata.lat = str(metadata['latitude'])
    sequence.sequence_metadata.lon = str(metadata['longitude'])
>>>>>>> 11349d7b
    sequence.sequence_metadata.dataset = metadata['dataset']

  # Populate header.
  sequence.ticks_per_quarter = midi.resolution
  sequence.source_info.parser = music_pb2.NoteSequence.SourceInfo.PRETTY_MIDI
  sequence.source_info.encoding_type = (
      music_pb2.NoteSequence.SourceInfo.MIDI)

  # Populate time signatures.
  for midi_time in midi.time_signature_changes:
    time_signature = sequence.time_signatures.add()
    time_signature.time = midi_time.time
    time_signature.numerator = midi_time.numerator
    try:
      # Denominator can be too large for int32.
      time_signature.denominator = midi_time.denominator
    except ValueError:
      raise MIDIConversionError('Invalid time signature denominator %d' %
                                midi_time.denominator)

  # Populate key signatures.
  for midi_key in midi.key_signature_changes:
    key_signature = sequence.key_signatures.add()
    key_signature.time = midi_key.time
    key_signature.key = midi_key.key_number % 12
    midi_mode = midi_key.key_number // 12
    if midi_mode == 0:
      key_signature.mode = key_signature.MAJOR
    elif midi_mode == 1:
      key_signature.mode = key_signature.MINOR
    else:
      raise MIDIConversionError('Invalid midi_mode %i' % midi_mode)

  # Populate tempo changes.
  tempo_times, tempo_qpms = midi.get_tempo_changes()
  for time_in_seconds, tempo_in_qpm in zip(tempo_times, tempo_qpms):
    tempo = sequence.tempos.add()
    tempo.time = time_in_seconds
    tempo.qpm = tempo_in_qpm

  # Populate notes by gathering them all from the midi's instruments.
  # Also set the sequence.total_time as the max end time in the notes.
  midi_notes = []
  midi_pitch_bends = []
  midi_control_changes = []
  for num_instrument, midi_instrument in enumerate(midi.instruments):
    for midi_note in midi_instrument.notes:
      if not sequence.total_time or midi_note.end > sequence.total_time:
        sequence.total_time = midi_note.end
      midi_notes.append((midi_instrument.program, num_instrument,
                         midi_instrument.is_drum, midi_note))
    for midi_pitch_bend in midi_instrument.pitch_bends:
      midi_pitch_bends.append(
          (midi_instrument.program, num_instrument,
           midi_instrument.is_drum, midi_pitch_bend))
    for midi_control_change in midi_instrument.control_changes:
      midi_control_changes.append(
          (midi_instrument.program, num_instrument,
           midi_instrument.is_drum, midi_control_change))

  for program, instrument, is_drum, midi_note in midi_notes:
    note = sequence.notes.add()
    note.instrument = instrument
    note.program = program
    note.start_time = midi_note.start
    note.end_time = midi_note.end
    note.pitch = midi_note.pitch
    note.velocity = midi_note.velocity
    note.is_drum = is_drum

  for program, instrument, is_drum, midi_pitch_bend in midi_pitch_bends:
    pitch_bend = sequence.pitch_bends.add()
    pitch_bend.instrument = instrument
    pitch_bend.program = program
    pitch_bend.time = midi_pitch_bend.time
    pitch_bend.bend = midi_pitch_bend.pitch
    pitch_bend.is_drum = is_drum

  for program, instrument, is_drum, midi_control_change in midi_control_changes:
    control_change = sequence.control_changes.add()
    control_change.instrument = instrument
    control_change.program = program
    control_change.time = midi_control_change.time
    control_change.control_number = midi_control_change.number
    control_change.control_value = midi_control_change.value
    control_change.is_drum = is_drum

  # TODO(douglaseck): Estimate note type (e.g. quarter note) and populate
  # note.numerator and note.denominator.

  return sequence


def sequence_proto_to_pretty_midi(
    sequence, drop_events_n_seconds_after_last_note=None):
  """Convert tensorflow.magenta.NoteSequence proto to a PrettyMIDI.

  Time is stored in the NoteSequence in absolute values (seconds) as opposed to
  relative values (MIDI ticks). When the NoteSequence is translated back to
  PrettyMIDI the absolute time is retained. The tempo map is also recreated.

  Args:
    sequence: A tensorfow.magenta.NoteSequence proto.
    drop_events_n_seconds_after_last_note: Events (e.g., time signature changes)
        that occur this many seconds after the last note will be dropped. If
        None, then no events will be dropped.

  Returns:
    A pretty_midi.PrettyMIDI object or None if sequence could not be decoded.
  """

  ticks_per_quarter = (sequence.ticks_per_quarter if sequence.ticks_per_quarter
                       else constants.STANDARD_PPQ)

  max_event_time = None
  if drop_events_n_seconds_after_last_note is not None:
    max_event_time = (max([n.end_time for n in sequence.notes] or [0]) +
                      drop_events_n_seconds_after_last_note)

  # Try to find a tempo at time zero. The list is not guaranteed to be in order.
  initial_seq_tempo = None
  for seq_tempo in sequence.tempos:
    if seq_tempo.time == 0:
      initial_seq_tempo = seq_tempo
      break

  kwargs = {}
  kwargs['initial_tempo'] = (initial_seq_tempo.qpm if initial_seq_tempo
                             else constants.DEFAULT_QUARTERS_PER_MINUTE)
  pm = pretty_midi.PrettyMIDI(resolution=ticks_per_quarter, **kwargs)

  # Create an empty instrument to contain time and key signatures.
  instrument = pretty_midi.Instrument(0)
  pm.instruments.append(instrument)

  # Populate time signatures.
  for seq_ts in sequence.time_signatures:
    if max_event_time and seq_ts.time > max_event_time:
      continue
    time_signature = pretty_midi.containers.TimeSignature(
        seq_ts.numerator, seq_ts.denominator, seq_ts.time)
    pm.time_signature_changes.append(time_signature)

  # Populate key signatures.
  for seq_key in sequence.key_signatures:
    if max_event_time and seq_key.time > max_event_time:
      continue
    key_number = seq_key.key
    if seq_key.mode == seq_key.MINOR:
      key_number += _PRETTY_MIDI_MAJOR_TO_MINOR_OFFSET
    key_signature = pretty_midi.containers.KeySignature(
        key_number, seq_key.time)
    pm.key_signature_changes.append(key_signature)

  # Populate tempos.
  # TODO(douglaseck): Update this code if pretty_midi adds the ability to
  # write tempo.
  for seq_tempo in sequence.tempos:
    # Skip if this tempo was added in the PrettyMIDI constructor.
    if seq_tempo == initial_seq_tempo:
      continue
    if max_event_time and seq_tempo.time > max_event_time:
      continue
    tick_scale = 60.0 / (pm.resolution * seq_tempo.qpm)
    tick = pm.time_to_tick(seq_tempo.time)
    # pylint: disable=protected-access
    pm._tick_scales.append((tick, tick_scale))
    pm._update_tick_to_time(0)
    # pylint: enable=protected-access

  # Populate instrument events by first gathering notes and other event types
  # in lists then write them sorted to the PrettyMidi object.
  instrument_events = defaultdict(lambda: defaultdict(list))
  for seq_note in sequence.notes:
    instrument_events[(seq_note.instrument, seq_note.program,
                       seq_note.is_drum)]['notes'].append(
                           pretty_midi.Note(
                               seq_note.velocity, seq_note.pitch,
                               seq_note.start_time, seq_note.end_time))
  for seq_bend in sequence.pitch_bends:
    if max_event_time and seq_bend.time > max_event_time:
      continue
    instrument_events[(seq_bend.instrument, seq_bend.program,
                       seq_bend.is_drum)]['bends'].append(
                           pretty_midi.PitchBend(seq_bend.bend, seq_bend.time))
  for seq_cc in sequence.control_changes:
    if max_event_time and seq_cc.time > max_event_time:
      continue
    instrument_events[(seq_cc.instrument, seq_cc.program,
                       seq_cc.is_drum)]['controls'].append(
                           pretty_midi.ControlChange(
                               seq_cc.control_number,
                               seq_cc.control_value, seq_cc.time))

  for (instr_id, prog_id, is_drum) in sorted(instrument_events.keys()):
    # For instr_id 0 append to the instrument created above.
    if instr_id > 0:
      instrument = pretty_midi.Instrument(prog_id, is_drum)
      pm.instruments.append(instrument)
    instrument.program = prog_id
    instrument.notes = instrument_events[
        (instr_id, prog_id, is_drum)]['notes']
    instrument.pitch_bends = instrument_events[
        (instr_id, prog_id, is_drum)]['bends']
    instrument.control_changes = instrument_events[
        (instr_id, prog_id, is_drum)]['controls']

  return pm


def midi_file_to_sequence_proto(midi_file):
  """Converts MIDI file to a tensorflow.magenta.NoteSequence proto.

  Args:
    midi_file: A string path to a MIDI file.

  Returns:
    A tensorflow.magenta.Sequence proto.

  Raises:
    MIDIConversionError: Invalid midi_file.
  """
  with tf.gfile.Open(midi_file, 'rb') as f:
    midi_as_string = f.read()
    return midi_to_sequence_proto(midi_as_string)


def sequence_proto_to_midi_file(sequence, output_file,
                                drop_events_n_seconds_after_last_note=None):
  """Convert tensorflow.magenta.NoteSequence proto to a MIDI file on disk.

  Time is stored in the NoteSequence in absolute values (seconds) as opposed to
  relative values (MIDI ticks). When the NoteSequence is translated back to
  MIDI the absolute time is retained. The tempo map is also recreated.

  Args:
    sequence: A tensorfow.magenta.NoteSequence proto.
    output_file: String path to MIDI file that will be written.
    drop_events_n_seconds_after_last_note: Events (e.g., time signature changes)
        that occur this many seconds after the last note will be dropped. If
        None, then no events will be dropped.
  """
  pretty_midi_object = sequence_proto_to_pretty_midi(
      sequence, drop_events_n_seconds_after_last_note)
  with tempfile.NamedTemporaryFile() as temp_file:
    pretty_midi_object.write(temp_file)
    # Before copying the file, flush any contents
    temp_file.flush()
    # And back the file position to top (not need for Copy but for certainty)
    temp_file.seek(0)
    tf.gfile.Copy(temp_file.name, output_file, overwrite=True)<|MERGE_RESOLUTION|>--- conflicted
+++ resolved
@@ -87,8 +87,6 @@
 
   # Populate metadata.
   if metadata is not None:
-<<<<<<< HEAD
-=======
     sequence.sequence_metadata.title = metadata['title']
     sequence.sequence_metadata.artist = metadata['performer']
     # TODO: include genre
@@ -98,7 +96,6 @@
     sequence.sequence_metadata.yob = str(metadata['year_of_birth'])
     sequence.sequence_metadata.lat = str(metadata['latitude'])
     sequence.sequence_metadata.lon = str(metadata['longitude'])
->>>>>>> 11349d7b
     sequence.sequence_metadata.dataset = metadata['dataset']
 
   # Populate header.
