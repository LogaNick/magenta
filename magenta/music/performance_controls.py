# Copyright 2018 Google Inc. All Rights Reserved.
#
# Licensed under the Apache License, Version 2.0 (the "License");
# you may not use this file except in compliance with the License.
# You may obtain a copy of the License at
#
#    http://www.apache.org/licenses/LICENSE-2.0
#
# Unless required by applicable law or agreed to in writing, software
# distributed under the License is distributed on an "AS IS" BASIS,
# WITHOUT WARRANTIES OR CONDITIONS OF ANY KIND, either express or implied.
# See the License for the specific language governing permissions and
# limitations under the License.
"""Classes for computing performance control signals."""

from __future__ import division

import abc
import copy
import numbers
import ast
import tensorflow as tf

# internal imports
from magenta.music import constants
from magenta.music import encoder_decoder
from magenta.music.performance_lib import PerformanceEvent

NOTES_PER_OCTAVE = constants.NOTES_PER_OCTAVE
DEFAULT_NOTE_DENSITY = 15.0
DEFAULT_PITCH_HISTOGRAM = [1.0] * NOTES_PER_OCTAVE
DEFAULT_SIGNATURE_HISTOGRAM = [0.0, 0.0, 0.0]
DEFAULT_TIMEPLACE_VECTOR = [0.0, 0.0, 0.0]
DEFAULT_DATASET_SIGNAL = [0.0, 0.0]
COMPOSERS = constants.COMPOSER_SET
DEFAULT_COMPOSER_HISTOGRAM = [0.0] * len (COMPOSERS)
<<<<<<< HEAD
COMPOSER_CLUSTERS = constants.COMPOSER_CLUSTERS
DEFAULT_COMPOSER_CLUSTER = [0.0] * len(COMPOSER_CLUSTERS)

=======
MAJOR_MINOR_VECTOR = ['major', 'minor', None]
>>>>>>> ea73ca3f

class PerformanceControlSignal(object):
  """Control signal used for conditional generation of performances.

  The two main components of the control signal (that must be implemented in
  subclasses) are the `extract` method that extracts the control signal values
  from a Performance object, and the `encoder` class that transforms these
  control signal values into model inputs.
  """
  __metaclass__ = abc.ABCMeta

  @abc.abstractproperty
  def name(self):
    """Name of the control signal."""
    pass

  @abc.abstractproperty
  def description(self):
    """Description of the control signal."""
    pass

  @abc.abstractmethod
  def validate(self, value):
    """Validate a control signal value."""
    pass

  @abc.abstractproperty
  def default_value(self):
    """Default value of the (unencoded) control signal."""
    pass

  @abc.abstractproperty
  def encoder(self):
    """Instantiated encoder object for the control signal."""
    pass

  @abc.abstractmethod
  def extract(self, performance):
    """Extract a sequence of control values from a Performance object.

    Args:
      performance: The Performance object from which to extract control signal
          values.

    Returns:
      A sequence of control signal values the same length as `performance`.
    """
    pass


class NoteDensityPerformanceControlSignal(PerformanceControlSignal):
  """Note density (notes per second) performance control signal."""

  name = 'notes_per_second'
  description = 'Desired number of notes per second.'

  def __init__(self, window_size_seconds, density_bin_ranges):
    """Initialize a NoteDensityPerformanceControlSignal.

    Args:
      window_size_seconds: The size of the window, in seconds, used to compute
          note density (notes per second).
      density_bin_ranges: List of note density (notes per second) bin boundaries
          to use when quantizing. The number of bins will be one larger than the
          list length.
    """
    self._window_size_seconds = window_size_seconds
    self._density_bin_ranges = density_bin_ranges
    self._encoder = encoder_decoder.OneHotEventSequenceEncoderDecoder(
        self.NoteDensityOneHotEncoding(density_bin_ranges))

  def validate(self, value):
    return isinstance(value, numbers.Number) and value >= 0.0

  @property
  def default_value(self):
    return DEFAULT_NOTE_DENSITY

  @property
  def encoder(self):
    return self._encoder

  def extract(self, performance):
    """Computes note density at every event in a performance.

    Args:
      performance: A Performance object for which to compute a note density
          sequence.

    Returns:
      A list of note densities of the same length as `performance`, with each
      entry equal to the note density in the window starting at the
      corresponding performance event time.
    """
    window_size_steps = int(round(
        self._window_size_seconds * performance.steps_per_second))

    prev_event_type = None
    prev_density = 0.0

    density_sequence = []

    for i, event in enumerate(performance):
      if (prev_event_type is not None and
          prev_event_type != PerformanceEvent.TIME_SHIFT):
        # The previous event didn't move us forward in time, so the note density
        # here should be the same.
        density_sequence.append(prev_density)
        prev_event_type = event.event_type
        continue

      j = i
      step_offset = 0
      note_count = 0

      # Count the number of note-on events within the window.
      while step_offset < window_size_steps and j < len(performance):
        if performance[j].event_type == PerformanceEvent.NOTE_ON:
          note_count += 1
        elif performance[j].event_type == PerformanceEvent.TIME_SHIFT:
          step_offset += performance[j].event_value
        j += 1

      # If we're near the end of the performance, part of the window will
      # necessarily be empty; we don't include this part of the window when
      # calculating note density.
      actual_window_size_steps = min(step_offset, window_size_steps)
      if actual_window_size_steps > 0:
        density = (
            note_count * performance.steps_per_second /
            actual_window_size_steps)
      else:
        density = 0.0

      density_sequence.append(density)

      prev_event_type = event.event_type
      prev_density = density

    return density_sequence

  class NoteDensityOneHotEncoding(encoder_decoder.OneHotEncoding):
    """One-hot encoding for performance note density events.

    Encodes by quantizing note density events. When decoding, always decodes to
    the minimum value for each bin. The first bin starts at zero note density.
    """

    def __init__(self, density_bin_ranges):
      """Initialize a NoteDensityOneHotEncoding.

      Args:
        density_bin_ranges: List of note density (notes per second) bin
            boundaries to use when quantizing. The number of bins will be one
            larger than the list length.
      """
      self._density_bin_ranges = density_bin_ranges

    @property
    def num_classes(self):
      return len(self._density_bin_ranges) + 1

    @property
    def default_event(self):
      return 0.0

    def encode_event(self, event):
      for idx, density in enumerate(self._density_bin_ranges):
        if event < density:
          return idx
      return len(self._density_bin_ranges)

    def decode_event(self, index):
      if index == 0:
        return 0.0
      else:
        return self._density_bin_ranges[index - 1]

class MajorMinorPerformanceControlSignal(PerformanceControlSignal):
  """Major or minor performance control signal."""

  name = 'major_or_minor'
  description = 'Desired key: major or minor'

  def __init__(self, vector=MAJOR_MINOR_VECTOR):
    """Initialize a MajorMinorPerformanceControlSignal.

    Args: 
      vector - list of possible values
    """
    self.vector = vector
    self._encoder = encoder_decoder.OneHotEventSequenceEncoderDecoder(
        self.MajorMinorOneHotEncoding(vector))

  def validate(self, value):
    return value in self.vector

  @property
  def default_value(self):
    return None

  @property
  def encoder(self):
    return self._encoder

  def extract(self, performance):
    """Extracts whether performance is major/minor and applies this at every event.

    Args:
      performance: A Performance object for which to annotate.

    Returns:
      A list with elements 'major', 'minor' or None depending on whether or not the 
      performance is major, minor, or the key is unknown respectively.
    """  

    if 'major' in performance.key_signature:
      return ['major'] * len(performance)
    elif 'minor' in performance.key_signature:
      return ['minor'] * len(performance)
    else:
      return [None] * len(performance)

  class MajorMinorOneHotEncoding(encoder_decoder.OneHotEncoding):
    """One-hot encoding of major or minor key in a performance."""

    def __init__(self, vector=MAJOR_MINOR_VECTOR):
      """Initialize a NoteDensityOneHotEncoding.

      Args:
        density_bin_ranges: List of note density (notes per second) bin
            boundaries to use when quantizing. The number of bins will be one
            larger than the list length.
      """
      self._vector = vector

    @property
    def num_classes(self):
      return len(self._vector)

    @property
    def default_event(self):
      return self._vector.indexof(None)

    def encode_event(self, event):
      return self._vector.indexof(event)

    def decode_event(self, index):
      return self._vector[index]


class ComposerHistogramPerformanceControlSignal(PerformanceControlSignal):
  """Composer class histogram performance control signal."""

  name = 'composer_class_histogram'
  description = "Desired weight for each for each composer"

  def __init__(self, composers):
    """Initializes a ComposerHistogramPerformanceControlSignal.

    Args:
      composers: List of all possible composers for this model
    """
    self._composers = composers
    self._encoder = self.ComposerHistogramEncoder()

  @property
  def default_value(self):
    return DEFAULT_COMPOSER_HISTOGRAM

  def validate(self, value):
    return (isinstance(value, list) and len(value) == len(COMPOSERS) and
            all(isinstance(val, numbers.Number) for val in value))

  @property
  def encoder(self):
    return self._encoder

  def extract(self, performance):
    """Creates composer class histogram at every event in a performance.

    Args:
      performance: A Performance object for which to create a composer class
          histogram sequence.

    Returns:
      A list of composer class histograms the same length as `performance`, 
      where each composer class histogram is the length of the composer 
      master-list of float values. 
      The values sum to one.
    """
    # get list of composers for the given performance
    #TODO(NicholasBarreyre): see if there is a function for this
    composer_list_str = ''
    for char in performance.composers:
      composer_list_str += char
    
    # parse string representation of list as a list
    composer_list = ast.literal_eval(composer_list_str)

    # weight each of the composers equally in the histogram
    weight = 1.0 / len(composer_list) 
    default_weight = 0.0

    histogram = []
      
    for composer in COMPOSERS:
      if composer in composer_list:
        histogram.append(weight) # new weights - sum to 1.0
      else:
        histogram.append(default_weight) # currently 0.0 
    
    histogram_sequence = [histogram] * len(performance)
    return histogram_sequence

  class ComposerHistogramEncoder(encoder_decoder.EventSequenceEncoderDecoder):
    """An encoder for composer class histogram sequences."""

    @property
    def input_size(self):
      return len(DEFAULT_COMPOSER_HISTOGRAM)

    @property
    def num_classes(self):
      raise NotImplementedError

    @property
    def default_event_label(self):
      raise NotImplementedError

    def events_to_input(self, events, position):
      return events[position]

    def events_to_label(self, events, position):
      raise NotImplementedError

    def class_index_to_event(self, class_index, events):
      raise NotImplementedError

class ComposerClusterPerformanceControlSignal(PerformanceControlSignal):
  """Composer cluster histogram performance control signal."""

  name = 'composer_cluster'
  description = "Desired weight for each for each composer cluster"

  def __init__(self, composers):
    """Initializes a ComposerClusterPerformanceControlSignal.

    Args:
      composers: List of all possible composers for this model
    """
    self._composers = composers
    self._encoder = self.ComposerClusterEncoder()

  @property
  def default_value(self):
    return DEFAULT_COMPOSER_CLUSTER

  def validate(self, value):
    return (isinstance(value, list) and len(value) == len(COMPOSER_CLUSTERS) and
            all(isinstance(val, numbers.Number) for val in value))

  @property
  def encoder(self):
    return self._encoder

  def extract(self, performance):
    """Creates composer cluster histogram at every event in a performance.

    Args:
      performance: A Performance object for which to create a composer cluster
          histogram sequence.

    Returns:
      A list of composer cluster histograms the same length as `performance`, 
      where each composer cluster histogram is the length of the COMPOSER_CLUSTERS 
      of float values. The values sum to one.
    """
    # get list of composers for the given performance
    #TODO(NicholasBarreyre): see if there is a function for this
    composer_list_str = ''
    for char in performance.composers:
      composer_list_str += char
    
    # parse string representation of list as a list
    composer_list = ast.literal_eval(composer_list_str)

    # weight each of the composers equally in the histogram
    weight = 1.0 / len(composer_list) 
    default_weight = 0.0

    histogram = []
    
    for cluster in COMPOSER_CLUSTERS:
      result = default_weight
      for composer in composer_list:
        if composer in cluster:
          result += weight
      
      histogram.append(result)

    histogram_sequence = [histogram] * len(performance)
    return histogram_sequence

  class ComposerClusterEncoder(encoder_decoder.EventSequenceEncoderDecoder):
    """An encoder for composer class histogram sequences."""

    @property
    def input_size(self):
      return len(COMPOSER_CLUSTERS)

    @property
    def num_classes(self):
      raise NotImplementedError

    @property
    def default_event_label(self):
      raise NotImplementedError

    def events_to_input(self, events, position):
      return events[position]

    def events_to_label(self, events, position):
      raise NotImplementedError

    def class_index_to_event(self, class_index, events):
      raise NotImplementedError


class SignatureHistogramPerformanceControlSignal(PerformanceControlSignal):
  """Time signature class histogram performance control signal. Current 
  implementation only distinguishes between even, odd and n/a numerator for
  the time signature."""

  name = 'signature_class_histogram'
  description = "Desired weight for each time signature bin"

  def __init__(self):
    """Initializes a SignatureHistogramPerformanceControlSignal."""
    self._encoder = self.SignatureHistogramEncoder()

  @property
  def default_value(self):
    return DEFAULT_SIGNATURE_HISTOGRAM

  def validate(self, value):
    return (isinstance(value, list) and len(value) == len(DEFAULT_SIGNATURE_HISTOGRAM) and
            all(isinstance(val, numbers.Number) for val in value))

  @property
  def encoder(self):
    return self._encoder

  def extract(self, performance):
    """Creates signature class histogram at every event in a performance.

    Args:
      performance: A Performance object for which to create a signature class
          histogram sequence.
      epsilon: small value used to add degree of uncertainty about time signature

    Returns:
      A list of signature class histograms the same length as `performance`, where
      each signature class histogram is the length of the default signature histogram
      of float values. 

      The values sum to one. 
      
      Format: [unknown, 2, 3]
    """

    # get signature for the given performance
    signature_str = ''
    for char in performance.sig_numerator:
      signature_str += char

    # get literal
    signature_numerator = ast.literal_eval(signature_str)

    # get histogram corresponding to time sig numerator
    # TODO (NicholasBarreyre): put this in constants file
    if signature_numerator is None:
        histogram = [1.00, 0.00, 0.00]
    elif int(signature_numerator) == 2: 
      histogram = [0.05, 0.95, 0.00]
    elif int(signature_numerator) == 3:
      histogram = [0.05, 0.00, 0.95]
    elif int(signature_numerator) == 4:
      histogram = [0.05, 0.95, 0.00]
    elif int(signature_numerator) == 5:
      histogram = [0.70, 0.15, 0.15]
    elif int(signature_numerator) == 6:
      histogram = [0.10, 0.10, 0.80]
    elif int(signature_numerator) == 7:
      histogram = [0.70, 0.20, 0.10]
    elif int(signature_numerator) == 8:
      histogram = [0.05, 0.95, 0.00]
    elif int(signature_numerator) == 9:
      histogram = [0.05, 0.00, 0.95]
    elif int(signature_numerator) == 10:
      histogram = [0.70, 0.15, 0.15]
    elif int(signature_numerator) == 11:
      histogram = [1.00, 0.00, 0.00]
    elif int(signature_numerator) == 12:
      histogram = [0.20, 0.40, 0.40]
    else:
      histogram = [1.00, 0.00, 0.00]
      tf.logging.warning("Time signature numerator: {}".format(signature_numerator))

    histogram_sequence = [histogram] * len(performance)
    
    return histogram_sequence

  class SignatureHistogramEncoder(encoder_decoder.EventSequenceEncoderDecoder):
    """An encoder for composer class histogram sequences."""

    @property
    def input_size(self):
      return len(DEFAULT_SIGNATURE_HISTOGRAM)

    @property
    def num_classes(self):
      raise NotImplementedError

    @property
    def default_event_label(self):
      raise NotImplementedError

    def events_to_input(self, events, position):
      return events[position] # TODO: double check this

    def events_to_label(self, events, position):
      raise NotImplementedError

    def class_index_to_event(self, class_index, events):
      raise NotImplementedError


class GlobalPositionPerformanceControlSignal(PerformanceControlSignal):
  """Global position performance control signal."""

  name = 'global_position'
  description = 'Desired position vector for performance'

  def __init__(self):
    """Initialize a GlobalPositionPerformanceControlSignal.

    Format: [time from start, time till end]

    Args:
    """
    self._encoder = self.GlobalPositionEncoderDecoder()

  def validate(self, value):
    return isinstance(value, list) and all(isinstance(item, numbers.Number) 
          for item in value)

  @property
  def default_value(self):
    return [0.0, 0.0] # TODO: check this

  @property
  def encoder(self):
    return self._encoder

  def extract(self, performance):
    """Computes global position at every event in a performance.

    Args:
      performance: A Performance object for which to compute a global
          position at each event.

    Returns:
      A list of vectors of the same length as `performance`, with each
      entry equal to the note density in the window starting at the
      corresponding performance event time.
    """
    delta_time = performance.start_step
    position_sequence = []

    for event in performance:
      if (event.event_type == PerformanceEvent.TIME_SHIFT):
        # The previous event didn't move us forward in time, so the position
        # here should be the same.
        delta_time += event.event_value

      position_sequence.append(delta_time)

    total_time = delta_time

    # Include time till end
    position_sequence = [[t, total_time - t] for t in position_sequence]

    return position_sequence 

  class GlobalPositionEncoderDecoder(encoder_decoder.EventSequenceEncoderDecoder):
    """An encoder for global position sequences."""

    @property
    def input_size(self):
      return 2 # time since start, time till end

    @property
    def num_classes(self):
      raise NotImplementedError

    @property
    def default_event_label(self):
      raise NotImplementedError

    def events_to_input(self, events, position):
      return events[position]

    def events_to_label(self, events, position):
      raise NotImplementedError

    def class_index_to_event(self, class_index, events):
      raise NotImplementedError


class TimePlacePerformanceControlSignal(PerformanceControlSignal):
  """Year of birth (yob), latitude (lat) and longitude (lon) vector 
  performance control signal. Values are normalized."""

  name = 'time_place_vector'
  description = "Desired normalized vector for year of birth and latitude/longitude"

  def __init__(self):
    """Initializes a TimePlaceHistogramPerformanceControlSignal.

    Args:
      
    """
    self._encoder = self.TimePlaceEncoder()

  @property
  def default_value(self):
    tf.logging.warning("Default time-place vector is being used.")
    return DEFAULT_TIMEPLACE_VECTOR

  def validate(self, value):
    return (isinstance(value, list) and len(value) == len(DEFAULT_TIMEPLACE_VECTOR) and
            all(isinstance(val, numbers.Number) for val in value))

  @property
  def encoder(self):
    return self._encoder

  @staticmethod
  def normalize(yob, lat, lon):
    """ Normalizes year of birth latitude and longitude. Uses macros.

    Args:
      yob: year of birth
      lat: latitude
      lon: longitude

    Returns:
      Normalized yob, lat, lon
    """

    # TODO(NicholasBarreyre): Put these in constants file
    SCALE_LAT, SHIFT_LAT = 10, 50
    SCALE_LON, SHIFT_LON = 10, 15
    SCALE_YEAR, SHIFT_YEAR = 200, 1800

    yob = (yob - SHIFT_YEAR) / SCALE_YEAR
    lat = (lat - SHIFT_LAT) / SCALE_LAT
    lon = (lon - SHIFT_LON) / SCALE_LON

    return yob, lat, lon


  def extract(self, performance):
    """Creates timeplace histogram at every event in a performance.

    Args:
      performance: A Performance object for which to create a signature class
          histogram sequence.

    Returns:
      A list of timeplace histograms the same length as `performance`, where
      each timeplace histogram is the length of the default timeplace histogram
      of float values. 

      The values are normalized. 
      
      Format: [yob, lat, long]
    """

    # get yob for the given performance
    yob_str = ''
    for char in performance.yob:
      yob_str += char

    # get lat for the given performance
    lat_str = ''
    for char in performance.lat:
      lat_str += char

    # get lon for the given performance
    lon_str = ''
    for char in performance.lon:
      lon_str += char

    # get literal
    try:
      yob, lat, lon = ast.literal_eval(yob_str), ast.literal_eval(lat_str), ast.literal_eval(lon_str)
    except:
      tf.logging.error("AST literal evaluation failed.")
    
    yob, lat, lon = self.normalize(yob, lat, lon)
    vector = [yob, lat, lon]

    vector_sequence = [vector] * len(performance)

    tf.logging.debug("yob={}, lat={}, lon={}".format(yob_str, lat_str, lon_str))
    tf.logging.debug("Length of vector sequence: {}".format(len(vector_sequence)))
    tf.logging.debug("First vector in sequence: {}".format(vector_sequence[0]))
    tf.logging.debug("Middle vector in sequence: {}".format(vector_sequence[len(performance // 2)]))
    tf.logging.debug("Last vector in sequence: {}".format(vector_sequence[-1]))
      
    return vector_sequence

  class TimePlaceEncoder(encoder_decoder.EventSequenceEncoderDecoder):
    """An encoder for sequences of time/place of composition."""

    @property
    def input_size(self):
      return len(DEFAULT_TIMEPLACE_VECTOR)

    @property
    def num_classes(self):
      raise NotImplementedError

    @property
    def default_event_label(self):
      raise NotImplementedError

    def events_to_input(self, events, position):
      return events[position] # TODO: double check this

    def events_to_label(self, events, position):
      raise NotImplementedError

    def class_index_to_event(self, class_index, events):
      raise NotImplementedError


class PitchHistogramPerformanceControlSignal(PerformanceControlSignal):
  """Pitch class histogram performance control signal."""

  name = 'pitch_class_histogram'
  description = 'Desired weight for each for each of the 12 pitch classes.'

  def __init__(self, window_size_seconds, prior_count=0.01):
    """Initializes a PitchHistogramPerformanceControlSignal.

    Args:
      window_size_seconds: The size of the window, in seconds, used to compute
          each histogram.
      prior_count: A prior count to smooth the resulting histograms. This value
          will be added to the actual pitch class counts.
    """
    self._window_size_seconds = window_size_seconds
    self._prior_count = prior_count
    self._encoder = self.PitchHistogramEncoder()

  @property
  def default_value(self):
    return DEFAULT_PITCH_HISTOGRAM

  def validate(self, value):
    return (isinstance(value, list) and len(value) == NOTES_PER_OCTAVE and
            all(isinstance(a, numbers.Number) for a in value))

  @property
  def encoder(self):
    return self._encoder

  def extract(self, performance):
    """Computes local pitch class histogram at every event in a performance.

    Args:
      performance: A Performance object for which to compute a pitch class
          histogram sequence.

    Returns:
      A list of pitch class histograms the same length as `performance`, where
      each pitch class histogram is a length-12 list of float values summing to
      one.
    """
    window_size_steps = int(round(
        self._window_size_seconds * performance.steps_per_second))

    prev_event_type = None
    prev_histogram = self.default_value

    base_active_pitches = set()
    histogram_sequence = []

    for i, event in enumerate(performance):
      # Maintain the base set of active pitches.
      if event.event_type == PerformanceEvent.NOTE_ON:
        base_active_pitches.add(event.event_value)
      elif event.event_type == PerformanceEvent.NOTE_OFF:
        base_active_pitches.discard(event.event_value)

      if (prev_event_type is not None and
          prev_event_type != PerformanceEvent.TIME_SHIFT):
        # The previous event didn't move us forward in time, so the histogram
        # here should be the same.
        histogram_sequence.append(prev_histogram)
        prev_event_type = event.event_type
        continue

      j = i
      step_offset = 0

      active_pitches = copy.deepcopy(base_active_pitches)
      histogram = [self._prior_count] * NOTES_PER_OCTAVE

      # Count the total duration of each pitch class within the window.
      while step_offset < window_size_steps and j < len(performance):
        if performance[j].event_type == PerformanceEvent.NOTE_ON:
          active_pitches.add(performance[j].event_value)
        elif performance[j].event_type == PerformanceEvent.NOTE_OFF:
          active_pitches.discard(performance[j].event_value)
        elif performance[j].event_type == PerformanceEvent.TIME_SHIFT:
          for pitch in active_pitches:
            histogram[pitch % NOTES_PER_OCTAVE] += (
                performance[j].event_value / performance.steps_per_second)
          step_offset += performance[j].event_value
        j += 1

      histogram_sequence.append(histogram)

      prev_event_type = event.event_type
      prev_histogram = histogram

    return histogram_sequence

  class PitchHistogramEncoder(encoder_decoder.EventSequenceEncoderDecoder):
    """An encoder for pitch class histogram sequences."""

    @property
    def input_size(self):
      return NOTES_PER_OCTAVE

    @property
    def num_classes(self):
      raise NotImplementedError

    @property
    def default_event_label(self):
      raise NotImplementedError

    def events_to_input(self, events, position):
      # Normalize by the total weight.
      total = sum(events[position])
      if total > 0:
        return [count / total for count in events[position]]
      else:
        return [1.0 / NOTES_PER_OCTAVE] * NOTES_PER_OCTAVE

    def events_to_label(self, events, position):
      raise NotImplementedError

    def class_index_to_event(self, class_index, events):
      raise NotImplementedError


class DatasetControlSignal(PerformanceControlSignal):
  """Dataset control signal."""

  name = 'dataset_signal'
  description = 'Dataset conditioning signal.'

  def __init__(self):
    """Initializes a DatasetControlSignal."""
    self._encoder = self.DatasetControlSignalEncoder()

  @property
  def default_value(self):
    return DEFAULT_DATASET_SIGNAL

  def validate(self, value):
    return (isinstance(value, list) and
            len(value) == len(DEFAULT_DATASET_SIGNAL) and
            all(isinstance(val, numbers.Number) for val in value))

  @property
  def encoder(self):
    return self._encoder

  def extract(self, performance):
    """Computes the local dataset control signal at each event in a
    performance.

    Params:
      performance: performance_lib.Performance object for which to compute
        the control signal for.

    Returns:
      A list of control signals the same length as `performance`.
    """
    if performance.metadata.dataset == 'yamaha':
      signal = [1, 0]
    else:
      signal = [0, 1]

    signals = [signal] * len(performance)

    return signals

  class DatasetControlSignalEncoder(encoder_decoder.EventSequenceEncoderDecoder):
    """Encoder for DatasetControlSignal."""

    @property
    def input_size(self):
      return len(DEFAULT_DATASET_SIGNAL)

    @property
    def num_classes(self):
      raise NotImplementedError

    @property
    def default_event_label(self):
      raise NotImplementedError

    def events_to_input(self, events, position):
      return events[position]

    def events_to_label(self, events, position):
      raise NotImplementedError

    def class_index_to_event(self, class_index, events):
      raise NotImplementedError


class TempoControlSignal(PerformanceControlSignal):
  """Tempo control signal."""

  name = 'tempo_signal'
  description = 'Tempo conditioning signal.'

  def __init__(self):
    """Initializes a TempoControlSignal."""
    self._encoder = self.TempoControlSignalEncoder()

  @property
  def default_value(self):
    return [0]

  def validate(self, value):
    return (isinstance(value, list) and
            len(value) == 1 and
            all(isinstance(val, numbers.Number) for val in value))

  @property
  def encoder(self):
    return self._encoder

  def extract(self, performance):
    """Computes local tempo control signal at each event in a performance.

    Params:
      performance: performance_lib.Performance object for which to compute
        the control signals for.

    Returns:
      A list of control signals the same length as `performance`.
    """
    signals = [[0]] * len(performance.steps)

    for i, event in enumerate(performance):
      time_shift = performance.steps[i]
      indexes = [i for i, val in enumerate(performance.steps) 
        if val == time_shift]

      # Convert the time_shift from performance representation to seconds.
      time_shift *= 10
      time_shift /= 1000

      possible_tempos = list(filter(lambda t: t.time <= time_shift,
        performance.tempos))

      #TODO(ncmeade): Compute statistics and pass in. Currently hard coded
      # with values for Piano-midi dataset.
      scalar_tempo = (possible_tempos[-1].qpm - 7.61) / (283.97 - 7.61)

      for j in indexes:
        signals[j] = [scalar_tempo]

      return signals

  class TempoControlSignalEncoder(encoder_decoder.EventSequenceEncoderDecoder):
    """Encoder for TempoControl signal."""

    @property
    def input_size(self):
      return 1

    @property
    def default_event_label(self):
      return NotImplementedError

    def events_to_input(self, events, position):
      return events[position]

    def events_to_label(self, events, position):
      raise NotImplementedError

    def class_index_to_event(self, class_index, events):
      raise NotImplementedError

# List of performance control signal classes.
all_performance_control_signals = [
    NoteDensityPerformanceControlSignal,
    PitchHistogramPerformanceControlSignal,
    ComposerHistogramPerformanceControlSignal,
    ComposerClusterPerformanceControlSignal,
    SignatureHistogramPerformanceControlSignal,
    TimePlacePerformanceControlSignal,
    GlobalPositionPerformanceControlSignal,
    TempoControlSignal,
    DatasetControlSignal,
    MajorMinorPerformanceControlSignal
]<|MERGE_RESOLUTION|>--- conflicted
+++ resolved
@@ -34,13 +34,9 @@
 DEFAULT_DATASET_SIGNAL = [0.0, 0.0]
 COMPOSERS = constants.COMPOSER_SET
 DEFAULT_COMPOSER_HISTOGRAM = [0.0] * len (COMPOSERS)
-<<<<<<< HEAD
 COMPOSER_CLUSTERS = constants.COMPOSER_CLUSTERS
 DEFAULT_COMPOSER_CLUSTER = [0.0] * len(COMPOSER_CLUSTERS)
-
-=======
 MAJOR_MINOR_VECTOR = ['major', 'minor', None]
->>>>>>> ea73ca3f
 
 class PerformanceControlSignal(object):
   """Control signal used for conditional generation of performances.
