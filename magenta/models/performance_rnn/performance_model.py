# Copyright 2017 Google Inc. All Rights Reserved.
#
# Licensed under the Apache License, Version 2.0 (the "License");
# you may not use this file except in compliance with the License.
# You may obtain a copy of the License at
#
#    http://www.apache.org/licenses/LICENSE-2.0
#
# Unless required by applicable law or agreed to in writing, software
# distributed under the License is distributed on an "AS IS" BASIS,
# WITHOUT WARRANTIES OR CONDITIONS OF ANY KIND, either express or implied.
# See the License for the specific language governing permissions and
# limitations under the License.
"""Performance RNN model."""

import collections
import functools

# internal imports

import tensorflow as tf
import magenta

from magenta.models.shared import events_rnn_model
from magenta.music.performance_lib import PerformanceEvent
from magenta.music.constants import COMPOSER_SET


# State for constructing a time-varying control sequence. Keeps track of the
# current event position and time step in the generated performance, to allow
# the control sequence to vary with clock time.
PerformanceControlState = collections.namedtuple(
    'PerformanceControlState', ['current_perf_index', 'current_perf_step'])


class PerformanceRnnModel(events_rnn_model.EventSequenceRnnModel):
  """Class for RNN performance generation models."""

  def generate_performance(
      self, num_steps, primer_sequence, temperature=1.0, beam_size=1,
      branch_factor=1, steps_per_iteration=1, control_signal_fns=None,
      disable_conditioning_fn=None):
    """Generate a performance track from a primer performance track.

    Args:
      num_steps: The integer length in steps of the final track, after
          generation. Includes the primer.
      primer_sequence: The primer sequence, a Performance object.
      temperature: A float specifying how much to divide the logits by
         before computing the softmax. Greater than 1.0 makes tracks more
         random, less than 1.0 makes tracks less random.
      beam_size: An integer, beam size to use when generating tracks via
          beam search.
      branch_factor: An integer, beam search branch factor to use.
      steps_per_iteration: An integer, number of steps to take per beam search
          iteration.
      control_signal_fns: A list of functions that map time step to desired
          control value, or None if not using control signals.
      disable_conditioning_fn: A function that maps time step to whether or not
          conditioning should be disabled, or None if there is no conditioning
          or conditioning is not optional.

    Returns:
      The generated Performance object (which begins with the provided primer
      track).
    """
    if control_signal_fns:
      control_event = tuple(f(0) for f in control_signal_fns)
      if disable_conditioning_fn is not None:
        control_event = (disable_conditioning_fn(0), control_event)
      control_events = [control_event]
      control_state = PerformanceControlState(
          current_perf_index=0, current_perf_step=0)
      extend_control_events_callback = functools.partial(
          _extend_control_events, control_signal_fns, disable_conditioning_fn)
    else:
      control_events = None
      control_state = None
      extend_control_events_callback = None

    return self._generate_events(
        num_steps, primer_sequence, temperature, beam_size, branch_factor,
        steps_per_iteration, control_events=control_events,
        control_state=control_state,
        extend_control_events_callback=extend_control_events_callback)

  def performance_log_likelihood(self, sequence, control_values,
                                 disable_conditioning):
    """Evaluate the log likelihood of a performance.

    Args:
      sequence: The Performance object for which to evaluate the log likelihood.
      control_values: List of (single) values for all control signal.
      disable_conditioning: Whether or not to disable optional conditioning. If
          True, disable conditioning. If False, do not disable. None when no
          conditioning or it is not optional.


    Returns:
      The log likelihood of `sequence` under this model.
    """
    if control_values:
      control_event = tuple(control_values)
      if disable_conditioning is not None:
        control_event = (disable_conditioning, control_event)
      control_events = [control_event] * len(sequence)
    else:
      control_events = None

    return self._evaluate_log_likelihood(
        [sequence], control_events=control_events)[0]


def _extend_control_events(control_signal_fns, disable_conditioning_fn,
                           control_events, performance, control_state):
  """Extend a performance control sequence.

  Extends `control_events` -- a sequence of control signal value tuples -- to be
  one event longer than `performance`, so the next event of `performance` can be
  conditionally generated.

  This function is meant to be used as the `extend_control_events_callback`
  in the `_generate_events` method of `EventSequenceRnnModel`.

  Args:
    control_signal_fns: A list of functions that map time step to desired
        control value, or None if not using control signals.
    disable_conditioning_fn: A function that maps time step to whether or not
        conditioning should be disabled, or None if there is no conditioning or
        conditioning is not optional.
    control_events: The control sequence to extend.
    performance: The Performance being generated.
    control_state: A PerformanceControlState tuple containing the current
        position in `performance`. We maintain this so as not to have to
        recompute the total performance length (in steps) every time we want to
        extend the control sequence.

  Returns:
    The PerformanceControlState after extending the control sequence one step
    past the end of the generated performance.
  """
  idx = control_state.current_perf_index
  step = control_state.current_perf_step

  while idx < len(performance):
    if performance[idx].event_type == PerformanceEvent.TIME_SHIFT:
      step += performance[idx].event_value
    idx += 1

    control_event = tuple(f(step) for f in control_signal_fns)
    if disable_conditioning_fn is not None:
      control_event = (disable_conditioning_fn(step), control_event)
    control_events.append(control_event)

  return PerformanceControlState(
      current_perf_index=idx, current_perf_step=step)


class PerformanceRnnConfig(events_rnn_model.EventSequenceRnnConfig):
  """Stores a configuration for a Performance RNN.

  Attributes:
    num_velocity_bins: Number of velocity bins to use. If 0, don't use velocity
        at all.
    control_signals: List of PerformanceControlSignal objects to use for
        conditioning, or None if not conditioning on anything.
    optional_conditioning: If True, conditioning can be disabled by setting a
        flag as part of the conditioning input.
  """

  def __init__(self, details, encoder_decoder, hparams, num_velocity_bins=0,
               control_signals=None, optional_conditioning=False):
    if control_signals is not None:
      control_encoder = magenta.music.MultipleEventSequenceEncoder(
          [control.encoder for control in control_signals])
      if optional_conditioning:
        control_encoder = magenta.music.OptionalEventSequenceEncoder(
            control_encoder)
      encoder_decoder = magenta.music.ConditionalEventSequenceEncoderDecoder(
          control_encoder, encoder_decoder)

    super(PerformanceRnnConfig, self).__init__(
        details, encoder_decoder, hparams)
    self.num_velocity_bins = num_velocity_bins
    self.control_signals = control_signals
    self.optional_conditioning = optional_conditioning


default_configs = {
    'performance': PerformanceRnnConfig(
        magenta.protobuf.generator_pb2.GeneratorDetails(
            id='performance',
            description='Performance RNN'),
        magenta.music.OneHotEventSequenceEncoderDecoder(
            magenta.music.PerformanceOneHotEncoding()),
        tf.contrib.training.HParams(
            batch_size=64,
            rnn_layer_sizes=[512, 512, 512],
            dropout_keep_prob=1.0,
            clip_norm=3,
            learning_rate=0.001)),

    'performance_with_dynamics': PerformanceRnnConfig(
        magenta.protobuf.generator_pb2.GeneratorDetails(
            id='performance_with_dynamics',
            description='Performance RNN with dynamics'),
        magenta.music.OneHotEventSequenceEncoderDecoder(
            magenta.music.PerformanceOneHotEncoding(
                num_velocity_bins=32)),
        tf.contrib.training.HParams(
            batch_size=64,
            rnn_layer_sizes=[512, 512, 512],
            dropout_keep_prob=1.0,
            clip_norm=3,
            learning_rate=0.001),
        num_velocity_bins=32),

    'performance_with_dynamics_and_modulo_encoding': PerformanceRnnConfig(
        magenta.protobuf.generator_pb2.GeneratorDetails(
            id='performance_with_dynamics_and_modulo_encoding',
            description='Performance RNN with dynamics and modulo encoding'),
        magenta.music.ModuloPerformanceEventSequenceEncoderDecoder(
            num_velocity_bins=32),
        tf.contrib.training.HParams(
            batch_size=64,
            rnn_layer_sizes=[512, 512, 512],
            dropout_keep_prob=1.0,
            clip_norm=3,
            learning_rate=0.001),
        num_velocity_bins=32),

    'density_conditioned_performance_with_dynamics': PerformanceRnnConfig(
        magenta.protobuf.generator_pb2.GeneratorDetails(
            id='density_conditioned_performance_with_dynamics',
            description='Note-density-conditioned Performance RNN + dynamics'),
        magenta.music.OneHotEventSequenceEncoderDecoder(
            magenta.music.PerformanceOneHotEncoding(
                num_velocity_bins=32)),
        tf.contrib.training.HParams(
            batch_size=64,
            rnn_layer_sizes=[512, 512, 512],
            dropout_keep_prob=1.0,
            clip_norm=3,
            learning_rate=0.001),
        num_velocity_bins=32,
        control_signals=[
            magenta.music.NoteDensityPerformanceControlSignal(
                window_size_seconds=3.0,
                density_bin_ranges=[1.0, 2.0, 4.0, 8.0, 16.0, 32.0, 64.0])
        ]),

    'pitch_conditioned_performance_with_dynamics': PerformanceRnnConfig(
        magenta.protobuf.generator_pb2.GeneratorDetails(
            id='pitch_conditioned_performance_with_dynamics',
            description='Pitch-histogram-conditioned Performance RNN'),
        magenta.music.OneHotEventSequenceEncoderDecoder(
            magenta.music.PerformanceOneHotEncoding(
                num_velocity_bins=32)),
        tf.contrib.training.HParams(
            batch_size=64,
            rnn_layer_sizes=[512, 512, 512],
            dropout_keep_prob=1.0,
            clip_norm=3,
            learning_rate=0.001),
        num_velocity_bins=32,
        control_signals=[
            magenta.music.PitchHistogramPerformanceControlSignal(
                window_size_seconds=5.0)
        ]),

<<<<<<< HEAD
    'multiconditioned_performance_with_dynamics': PerformanceRnnConfig(
=======
    'composer_conditioned_performance_with_dynamics': PerformanceRnnConfig(
        magenta.protobuf.generator_pb2.GeneratorDetails(
            id='composer_conditioned_performance_with_dynamics',
            description='Composer-histogram-conditioned Performance RNN'),
        magenta.music.OneHotEventSequenceEncoderDecoder(
            magenta.music.PerformanceOneHotEncoding(
                num_velocity_bins=32)),
        tf.contrib.training.HParams(
            batch_size=64,
            rnn_layer_sizes=[512, 512, 512],
            dropout_keep_prob=1.0,
            clip_norm=3,
            learning_rate=0.001),
        num_velocity_bins=32,
        control_signals=[
            magenta.music.ComposerHistogramPerformanceControlSignal(
                composers=COMPOSER_SET)
        ]),

    'signature_conditioned_performance_with_dynamics': PerformanceRnnConfig(
>>>>>>> 11349d7b
        magenta.protobuf.generator_pb2.GeneratorDetails(
            id='multiconditioned_performance_with_dynamics',
            description='Density- and pitch-conditioned Performance RNN'),
        magenta.music.OneHotEventSequenceEncoderDecoder(
            magenta.music.PerformanceOneHotEncoding(
                num_velocity_bins=32)),
        tf.contrib.training.HParams(
            batch_size=64,
            rnn_layer_sizes=[512, 512, 512],
            dropout_keep_prob=1.0,
            clip_norm=3,
            learning_rate=0.001),
        num_velocity_bins=32,
        control_signals=[
            magenta.music.NoteDensityPerformanceControlSignal(
                window_size_seconds=3.0,
                density_bin_ranges=[1.0, 2.0, 4.0, 8.0, 16.0, 32.0, 64.0]),
            magenta.music.PitchHistogramPerformanceControlSignal(
                window_size_seconds=5.0)
        ]),

    'optional_multiconditioned_performance_with_dynamics': PerformanceRnnConfig(
        magenta.protobuf.generator_pb2.GeneratorDetails(
            id='optional_multiconditioned_performance_with_dynamics',
            description='Optionally multiconditioned Performance RNN'),
        magenta.music.OneHotEventSequenceEncoderDecoder(
            magenta.music.PerformanceOneHotEncoding(
                num_velocity_bins=32)),
        tf.contrib.training.HParams(
            batch_size=64,
            rnn_layer_sizes=[512, 512, 512],
            dropout_keep_prob=1.0,
            clip_norm=3,
            learning_rate=0.001),
        num_velocity_bins=32,
        control_signals=[
            magenta.music.NoteDensityPerformanceControlSignal(
                window_size_seconds=3.0,
                density_bin_ranges=[1.0, 2.0, 4.0, 8.0, 16.0, 32.0, 64.0]),
            magenta.music.PitchHistogramPerformanceControlSignal(
                window_size_seconds=5.0)
        ],
        optional_conditioning=True),

  'tempo_conditioned_performance_with_dynamics': PerformanceRnnConfig(
        magenta.protobuf.generator_pb2.GeneratorDetails(
            id='tempo_conditioned_performance_with_dynamics',
            description='Tempo conditioned Performance RNN'),
        magenta.music.OneHotEventSequenceEncoderDecoder(
            magenta.music.PerformanceOneHotEncoding(
                num_velocity_bins=32)),
        tf.contrib.training.HParams(
            batch_size=64,
            rnn_layer_sizes=[512, 512, 512],
            dropout_keep_prob=1.0,
            clip_norm=3,
            learning_rate=0.001),
        num_velocity_bins=32,
        control_signals=[
          magenta.music.TempoControlSignal()
        ]),

  'dataset_conditioned_performance_with_dynamics': PerformanceRnnConfig(
        magenta.protobuf.generator_pb2.GeneratorDetails(
            id='dataset_conditioned_performance_with_dynamics',
            description='Dataset conditioned Performance RNN'),
        magenta.music.OneHotEventSequenceEncoderDecoder(
            magenta.music.PerformanceOneHotEncoding(
                num_velocity_bins=32)),
        tf.contrib.training.HParams(
            batch_size=64,
            rnn_layer_sizes=[512, 512, 512],
            dropout_keep_prob=1.0,
            clip_norm=3,
            learning_rate=0.001),
        num_velocity_bins=32,
        control_signals=[
          magenta.music.DatasetControlSignal()
<<<<<<< HEAD
        ])
=======
        ]),

    'multiconditioned_performance_with_dynamics': PerformanceRnnConfig(
        magenta.protobuf.generator_pb2.GeneratorDetails(
            id='multiconditioned_performance_with_dynamics',
            description='Density- and pitch-conditioned Performance RNN'),
        magenta.music.OneHotEventSequenceEncoderDecoder(
            magenta.music.PerformanceOneHotEncoding(
                num_velocity_bins=32)),
        tf.contrib.training.HParams(
            batch_size=64,
            rnn_layer_sizes=[512, 512, 512],
            dropout_keep_prob=1.0,
            clip_norm=3,
            learning_rate=0.001),
        num_velocity_bins=32,
        control_signals=[
            magenta.music.NoteDensityPerformanceControlSignal(
                window_size_seconds=3.0,
                density_bin_ranges=[1.0, 2.0, 4.0, 8.0, 16.0, 32.0, 64.0]),
            magenta.music.PitchHistogramPerformanceControlSignal(
                window_size_seconds=5.0)
        ]),

    'optional_multiconditioned_performance_with_dynamics': PerformanceRnnConfig(
        magenta.protobuf.generator_pb2.GeneratorDetails(
            id='optional_multiconditioned_performance_with_dynamics',
            description='Optionally multiconditioned Performance RNN'),
        magenta.music.OneHotEventSequenceEncoderDecoder(
            magenta.music.PerformanceOneHotEncoding(
                num_velocity_bins=32)),
        tf.contrib.training.HParams(
            batch_size=64,
            rnn_layer_sizes=[512, 512, 512],
            dropout_keep_prob=1.0,
            clip_norm=3,
            learning_rate=0.001),
        num_velocity_bins=32,
        control_signals=[
            magenta.music.NoteDensityPerformanceControlSignal(
                window_size_seconds=3.0,
                density_bin_ranges=[1.0, 2.0, 4.0, 8.0, 16.0, 32.0, 64.0]),
            magenta.music.PitchHistogramPerformanceControlSignal(
                window_size_seconds=5.0)
        ],
        optional_conditioning=True)
>>>>>>> 11349d7b
}<|MERGE_RESOLUTION|>--- conflicted
+++ resolved
@@ -268,9 +268,6 @@
                 window_size_seconds=5.0)
         ]),
 
-<<<<<<< HEAD
-    'multiconditioned_performance_with_dynamics': PerformanceRnnConfig(
-=======
     'composer_conditioned_performance_with_dynamics': PerformanceRnnConfig(
         magenta.protobuf.generator_pb2.GeneratorDetails(
             id='composer_conditioned_performance_with_dynamics',
@@ -291,7 +288,6 @@
         ]),
 
     'signature_conditioned_performance_with_dynamics': PerformanceRnnConfig(
->>>>>>> 11349d7b
         magenta.protobuf.generator_pb2.GeneratorDetails(
             id='multiconditioned_performance_with_dynamics',
             description='Density- and pitch-conditioned Performance RNN'),
@@ -370,9 +366,6 @@
         num_velocity_bins=32,
         control_signals=[
           magenta.music.DatasetControlSignal()
-<<<<<<< HEAD
-        ])
-=======
         ]),
 
     'multiconditioned_performance_with_dynamics': PerformanceRnnConfig(
@@ -419,5 +412,4 @@
                 window_size_seconds=5.0)
         ],
         optional_conditioning=True)
->>>>>>> 11349d7b
 }